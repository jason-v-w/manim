
from big_ol_pile_of_manim_imports import *
from active_projects.eop.reusable_imports import *
from active_projects.eop.chapter1.brick_row_scene import BrickRowScene

class EntireBrickWall(BrickRowScene):

    def construct(self):

        self.remove(self.get_primary_pi_creature())

        row_height = 0.3
        nb_rows = 20
        start_point = 3 * UP + 1 * LEFT
        
        rows = VMobject()
        rows.add(BrickRow(0, height = row_height))
        rows.move_to(start_point)
        self.add(rows)
            
        zero_counter = Integer(0).next_to(start_point + 0.5 * rows[0].width * RIGHT)
        nb_flips_text = TextMobject("\# of flips")
        nb_flips_text.next_to(zero_counter, RIGHT, buff = LARGE_BUFF)
        self.add(zero_counter, nb_flips_text)
        flip_counters = VGroup(zero_counter)

        for i in range(1, nb_rows + 1):
            rows.add(rows[-1].copy())
            self.bring_to_back(rows[-1])
            anims = [
                rows[-1].shift, row_height * DOWN,
                Animation(rows[-2])
            ]
            
            if i % 5 == 0:
                counter = Integer(i)
                counter.next_to(rows[-1].get_right() + row_height * DOWN, RIGHT)
                flip_counters.add(counter)
                anims.append(FadeIn(counter))

            self.play(*anims)

            self.play(SplitRectsInBrickWall(rows[-1]))
            rows.submobjects[-1] = self.merge_rects_by_subdiv(rows[-1])
            rows.submobjects[-1] = self.merge_rects_by_coloring(rows[-1])



        # draw indices under the last row for the number of tails
        tails_counters = VGroup()
        for (i, rect) in enumerate(rows[-1].rects):
            if i < 6 or i > 14:
                continue
            if i == 6:
                counter = TexMobject("\dots", color = COLOR_TAILS)
                counter.next_to(rect, DOWN, buff = 1.5 * MED_SMALL_BUFF)
            elif i == 14:
                counter = TexMobject("\dots", color = COLOR_TAILS)
                counter.next_to(rect, DOWN, buff = 1.5 * MED_SMALL_BUFF)
                counter.shift(0.2 * RIGHT)
            else:
                counter = Integer(i, color = COLOR_TAILS)
                counter.next_to(rect, DOWN)
            tails_counters.add(counter)

        nb_tails_text = TextMobject("\# of tails", color = COLOR_TAILS)
        nb_tails_text.next_to(tails_counters[-1], RIGHT, buff = LARGE_BUFF)

        self.play(
            LaggedStart(FadeIn, tails_counters),
            FadeIn(nb_tails_text)
        )

<<<<<<< HEAD
        mobs_to_shift = VGroup(
            rows, flip_counters, tails_counters, nb_tails_text, 
        )
        self.play(mobs_to_shift.shift, 3 * UP)

        last_row_rect = SurroundingRectangle(rows[-1], buff = 0)
        last_row_rect.set_stroke(color = YELLOW, width = 6)
=======
        # remove any hidden brick rows
        hidden_brick_rows = VGroup(*[mob for mob in self.mobjects
            if isinstance(mob, BrickRow) and not mob in rows
        ])
        self.remove(hidden_brick_rows)

        special_brick_copy = rows[-1].rects[13].copy()
>>>>>>> 84c025aa
        self.play(
            rows.fade, 0.9,
            ShowCreation(last_row_rect)
        )

        def highlighted_brick(row = 20, nb_tails = 10):
            brick_copy = rows[row].rects[nb_tails].copy()
            brick_copy.set_fill(color = YELLOW, opacity = 0.8)
            prob_percentage = float(choose(row, nb_tails)) / 2**row * 100
            brick_label = DecimalNumber(prob_percentage, unit = "\%", num_decimal_places = 1, color = BLACK)
            brick_label.move_to(brick_copy)
            brick_label.scale_to_fit_height(0.8 * brick_copy.get_height())
            return VGroup(brick_copy, brick_label)

        highlighted_bricks = [
            highlighted_brick(row = 20, nb_tails = i)
            for i in range(20)
        ]

        self.play(
            FadeIn(highlighted_bricks[10])
        )

        self.play(
            FadeOut(highlighted_bricks[10]),
            FadeIn(highlighted_bricks[9]),
            FadeIn(highlighted_bricks[11]),
        )

        self.play(
            FadeOut(highlighted_bricks[9]),
            FadeOut(highlighted_bricks[11]),
            FadeIn(highlighted_bricks[8]),
            FadeIn(highlighted_bricks[12]),
        )





















<|MERGE_RESOLUTION|>--- conflicted
+++ resolved
@@ -71,7 +71,12 @@
             FadeIn(nb_tails_text)
         )
 
-<<<<<<< HEAD
+        # remove any hidden brick rows
+        hidden_brick_rows = VGroup(*[mob for mob in self.mobjects
+            if isinstance(mob, BrickRow) and not mob in rows
+        ])
+        self.remove(hidden_brick_rows)
+
         mobs_to_shift = VGroup(
             rows, flip_counters, tails_counters, nb_tails_text, 
         )
@@ -79,15 +84,7 @@
 
         last_row_rect = SurroundingRectangle(rows[-1], buff = 0)
         last_row_rect.set_stroke(color = YELLOW, width = 6)
-=======
-        # remove any hidden brick rows
-        hidden_brick_rows = VGroup(*[mob for mob in self.mobjects
-            if isinstance(mob, BrickRow) and not mob in rows
-        ])
-        self.remove(hidden_brick_rows)
 
-        special_brick_copy = rows[-1].rects[13].copy()
->>>>>>> 84c025aa
         self.play(
             rows.fade, 0.9,
             ShowCreation(last_row_rect)

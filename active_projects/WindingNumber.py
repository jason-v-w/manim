--- conflicted
+++ resolved
@@ -612,22 +612,12 @@
     if number_update_func != None:
         display = DecimalNumber(0, 
             num_decimal_points = num_decimal_points, 
-<<<<<<< HEAD
-            fill_color = WHITE,
-            # include_background_rectangle = True
-            include_background_rectangle = False
-        )
-        # display.background_rectangle.fill_opacity = 0.5
-        # display.background_rectangle.fill_color = GREY
-        # display.background_rectangle.scale(1.2)
-=======
             fill_color = WHITE if include_background_rectangle else BLACK,
             include_background_rectangle = include_background_rectangle)
         if include_background_rectangle:
             display.background_rectangle.fill_opacity = 0.5
             display.background_rectangle.fill_color = GREY
             display.background_rectangle.scale(1.2)
->>>>>>> c4f0c707
         displaycement = 0.5 * DOWN # How about that pun, eh?
         # display.move_to(walker.get_center() + displaycement)
         display.next_to(walker, DOWN+RIGHT, SMALL_BUFF)
@@ -2099,11 +2089,6 @@
     CONFIG = {
         "func" : plane_func_from_complex_func(lambda c : c**5 - c - 1),
         "num_iterations" : 10,
-<<<<<<< HEAD
-        "use_fancy_lines" : True,
-        "linger_parameter" : 0.5,
-        "show_cursor" : True,
-=======
         "show_cursor" : True,
         "display_in_bfs" : True,
     }
@@ -2133,7 +2118,6 @@
         "use_separate_plays" : True,
         "use_fancy_lines" : False,
         "line_color" : RED,
->>>>>>> c4f0c707
     }
 
 class X5_Monster_Green_Lines(X5_Monster_Red_Lines):

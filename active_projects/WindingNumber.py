--- conflicted
+++ resolved
@@ -1181,11 +1181,7 @@
 
         print "Starting to compute anim"
 
-<<<<<<< HEAD
         node = Animate2dSolver(
-=======
-        anim = self.anim = Animate2dSolver(
->>>>>>> a43a2e3a
             cur_depth = 0, 
             rect = rect,
             dim_to_split = 0,
@@ -1232,6 +1228,11 @@
         self.play(anim, border_anim)
 
         self.wait()
+
+        # In case we wish to reference these earlier, as had been done in the SearchByPerimeterNotArea
+        # scene at one point
+        self.node = node
+        self.anim = anim
 
 # TODO: Perhaps have option for bullets (pulses) to fade out and in at ends of line, instead of 
 # jarringly popping out and in?

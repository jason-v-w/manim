--- conflicted
+++ resolved
@@ -93,20 +93,14 @@
 
 class ExamplesOfNonlinearOneDimensionalTransforms(NumberLineScene):
     def construct(self):
-<<<<<<< HEAD
-        def sinx_plux_x(xxx_todo_changeme):
-            (x, y, z) = xxx_todo_changeme
-            return (np.sin(x) + 1.2*x, y, z)
-        def shift_zero(xxx_todo_changeme2):
-            (x, y, z) = xxx_todo_changeme2
-=======
         def sinx_plux_x(x_y_z):
             (x, y, z) = x_y_z
             return (np.sin(x) + 1.2*x, y, z)
+
         def shift_zero(x_y_z):
             (x, y, z) = x_y_z
->>>>>>> c97015bd
             return (2*x+4, y, z)
+
         self.nonlinear = TextMobject("Not a Linear Transform")
         self.nonlinear.set_color(LIGHT_RED).to_edge(UP, buff = 1.5)
         pairs = [
@@ -303,20 +297,14 @@
 class ExamplesOfNonlinearTwoDimensionalTransformations(Scene):
     def construct(self):
         Scene.construct(self)
-<<<<<<< HEAD
-        def squiggle(xxx_todo_changeme3):
-            (x, y, z) = xxx_todo_changeme3
-            return (x+np.sin(y), y+np.cos(x), z)
-        def shift_zero(xxx_todo_changeme4):
-            (x, y, z) = xxx_todo_changeme4
-=======
         def squiggle(x_y_z):
             (x, y, z) = x_y_z
             return (x+np.sin(y), y+np.cos(x), z)
+
         def shift_zero(x_y_z):
             (x, y, z) = x_y_z
->>>>>>> c97015bd
             return (2*x + 3*y + 4, -1*x+y+2, z)
+
         self.nonlinear = TextMobject("Nonlinear Transform")
         self.nonlinear.set_color(LIGHT_RED)
         self.nonlinear.to_edge(UP, buff = 1.5)
@@ -402,21 +390,13 @@
             UP*FRAME_Y_RADIUS+RIGHT*FRAME_X_RADIUS,
             density = 10*DEFAULT_POINT_DENSITY_1D
         )
-<<<<<<< HEAD
-        def sunrise(xxx_todo_changeme5):
-            (x, y, z) = xxx_todo_changeme5
-            return ((FRAME_Y_RADIUS+y)*x, y, z)
-
-        def squished(xxx_todo_changeme6):
-            (x, y, z) = xxx_todo_changeme6
-=======
+
         def sunrise(x_y_z):
             (x, y, z) = x_y_z
             return ((FRAME_Y_RADIUS+y)*x, y, z)
 
         def squished(x_y_z):
             (x, y, z) = x_y_z
->>>>>>> c97015bd
             return (x + np.sin(x), y+np.sin(y), z)
 
         self.get_blackness()

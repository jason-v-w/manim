import os
import hashlib

from pathlib import Path

from ..constants import TEX_TEXT_TO_REPLACE
from ..constants import TEX_USE_CTEX
<<<<<<< HEAD
from ..constants import TEX_DIR
from ..logger import logger

=======
from .. import dirs
>>>>>>> 304ede48

def tex_hash(expression, template_tex_file_body):
    id_str = str(expression + template_tex_file_body)
    hasher = hashlib.sha256()
    hasher.update(id_str.encode())
    # Truncating at 16 bytes for cleanliness
    return hasher.hexdigest()[:16]


def tex_to_svg_file(expression, template_tex_file_body):
    tex_file = generate_tex_file(expression, template_tex_file_body)
    dvi_file = tex_to_dvi(tex_file)
    return dvi_to_svg(dvi_file)


def generate_tex_file(expression, template_tex_file_body):
    result = os.path.join(
        dirs.TEX_DIR,
        tex_hash(expression, template_tex_file_body)
    ) + ".tex"
    if not os.path.exists(result):
        logger.info("Writing \"%s\" to %s" % (
            "".join(expression), result
        ))
        new_body = template_tex_file_body.replace(
            TEX_TEXT_TO_REPLACE, expression
        )
        with open(result, "w", encoding="utf-8") as outfile:
            outfile.write(new_body)
    return result


def tex_to_dvi(tex_file):
    result = tex_file.replace(".tex", ".dvi" if not TEX_USE_CTEX else ".xdv")
    result = Path(result).as_posix()
    tex_file = Path(tex_file).as_posix()
    tex_dir = Path(dirs.TEX_DIR).as_posix()
    if not os.path.exists(result):
        commands = [
            "latex",
            "-interaction=batchmode",
            "-halt-on-error",
            "-output-directory=\"{}\"".format(tex_dir),
            "\"{}\"".format(tex_file),
            ">",
            os.devnull
        ] if not TEX_USE_CTEX else [
            "xelatex",
            "-no-pdf",
            "-interaction=batchmode",
            "-halt-on-error",
            "-output-directory=\"{}\"".format(tex_dir),
            "\"{}\"".format(tex_file),
            ">",
            os.devnull
        ]
        exit_code = os.system(" ".join(commands))
        if exit_code != 0:
            log_file = tex_file.replace(".tex", ".log")
            raise Exception(
                ("Latex error converting to dvi. " if not TEX_USE_CTEX
                else "Xelatex error converting to xdv. ") +
                "See log output above or the log file: %s" % log_file)
    return result


def dvi_to_svg(dvi_file, regen_if_exists=False):
    """
    Converts a dvi, which potentially has multiple slides, into a
    directory full of enumerated pngs corresponding with these slides.
    Returns a list of PIL Image objects for these images sorted as they
    where in the dvi
    """
    result = dvi_file.replace(".dvi" if not TEX_USE_CTEX else ".xdv", ".svg")
    result = Path(result).as_posix()
    dvi_file = Path(dvi_file).as_posix()
    if not os.path.exists(result):
        commands = [
            "dvisvgm",
            "\"{}\"".format(dvi_file),
            "-n",
            "-v",
            "0",
            "-o",
            "\"{}\"".format(result),
            ">",
            os.devnull
        ]
        os.system(" ".join(commands))
    return result<|MERGE_RESOLUTION|>--- conflicted
+++ resolved
@@ -5,13 +5,8 @@
 
 from ..constants import TEX_TEXT_TO_REPLACE
 from ..constants import TEX_USE_CTEX
-<<<<<<< HEAD
-from ..constants import TEX_DIR
+from .. import dirs
 from ..logger import logger
-
-=======
-from .. import dirs
->>>>>>> 304ede48
 
 def tex_hash(expression, template_tex_file_body):
     id_str = str(expression + template_tex_file_body)
